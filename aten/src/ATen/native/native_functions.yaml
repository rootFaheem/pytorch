--- conflicted
+++ resolved
@@ -65,21 +65,12 @@
   variants: method
   supports_named_tensor: True
 
-<<<<<<< HEAD
-- func: align_to(Tensor(a) self, DimnameList names) -> Tensor(a)
-=======
 - func: align_to(Tensor(a) self, Dimname[] names) -> Tensor(a)
->>>>>>> 7939589a
   variants: method
   use_c10_dispatcher: unboxed_only
   supports_named_tensor: True
 
-<<<<<<< HEAD
-- func: align_to.ellipsis_idx(Tensor(a) self, DimnameList order, int ellipsis_idx) -> Tensor(a)
-=======
 - func: align_to.ellipsis_idx(Tensor(a) self, Dimname[] order, int ellipsis_idx) -> Tensor(a)
-  use_c10_dispatcher: unboxed_only
->>>>>>> 7939589a
   variants: method
   supports_named_tensor: True
 
@@ -90,21 +81,11 @@
 - func: align_tensors(Tensor[] tensors) -> Tensor[]
   supports_named_tensor: True
 
-<<<<<<< HEAD
-- func: refine_names(Tensor(a) self, DimnameList names) -> Tensor(a)
-  variants: method
-  supports_named_tensor: True
-
-- func: unflatten.Dimname(Tensor self, Dimname dim, int[] sizes, DimnameList names) -> Tensor
-=======
 - func: refine_names(Tensor(a) self, Dimname[] names) -> Tensor(a)
-  use_c10_dispatcher: unboxed_only
   variants: method
   supports_named_tensor: True
 
 - func: unflatten.Dimname(Tensor self, Dimname dim, int[] sizes, Dimname[] names) -> Tensor
-  use_c10_dispatcher: unboxed_only
->>>>>>> 7939589a
   variants: method
   supports_named_tensor: True
 
@@ -1192,12 +1173,7 @@
   variants: function, method
   supports_named_tensor: True
 
-<<<<<<< HEAD
-- func: flatten.DimnameList(Tensor self, DimnameList dims, Dimname out_dim) -> Tensor
-=======
 - func: flatten.DimnameList(Tensor self, Dimname[] dims, Dimname out_dim) -> Tensor
-  use_c10_dispatcher: unboxed_only
->>>>>>> 7939589a
   variants: function, method
   supports_named_tensor: True
 
