--- conflicted
+++ resolved
@@ -15,15 +15,11 @@
     Scalar max,
     at::Tensor& /*qy*/);
 using qtanh_fn = void (*)(const at::Tensor& /*qx*/, at::Tensor& /*qy*/);
-<<<<<<< HEAD
 using qelu_fn = void(*)(
     const at::Tensor& /*qx*/,
     Scalar /*alpha*/,
     at::Tensor& /*qy*/);
-using qadd_fn =
-=======
 using qbinary_fn =
->>>>>>> 6f8a8e4e
     void (*)(Tensor& /*out*/, const Tensor& /*self*/, const Tensor& /*other*/);
 using qmaxpool_2d_fn = void (*)(
     const Tensor& qx,
@@ -125,16 +121,11 @@
 DECLARE_DISPATCH(qsigmoid_fn, qsigmoid_stub);
 DECLARE_DISPATCH(qclamp_fn, qclamp_stub);
 DECLARE_DISPATCH(qtanh_fn, qtanh_stub);
-<<<<<<< HEAD
-DECLARE_DISPATCH(qelu_fn, qelu_stub);
-DECLARE_DISPATCH(qadd_fn, qadd_stub);
-DECLARE_DISPATCH(qadd_fn, qadd_relu_stub);
-=======
 DECLARE_DISPATCH(qbinary_fn, qadd_stub);
 DECLARE_DISPATCH(qbinary_fn, qadd_relu_stub);
 DECLARE_DISPATCH(qbinary_fn, qmul_stub);
 DECLARE_DISPATCH(qbinary_fn, qmul_relu_stub);
->>>>>>> 6f8a8e4e
+DECLARE_DISPATCH(qelu_fn, qelu_stub);
 DECLARE_DISPATCH(qmaxpool_2d_fn, qmaxpool_2d_nhwc_stub);
 DECLARE_DISPATCH(qadaptive_avg_pool2d_fn, qadaptive_avg_pool2d_nhwc_stub);
 DECLARE_DISPATCH(qavg_pool2d_fn, qavg_pool2d_nhwc_stub);
