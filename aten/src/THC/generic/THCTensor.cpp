--- conflicted
+++ resolved
@@ -84,11 +84,7 @@
     c10::intrusive_ptr<at::StorageImpl>::reclaim(storage),
     at::DispatchKey::CUDATensorId
   ).release();
-<<<<<<< HEAD
-  THTensor_(setStorage)(state, self, storage, storageOffset, {size0}, {stride0});
-=======
-  THCTensor_(setStorageNd)(state, self, storage, storageOffset, 1, &size0, &stride0);
->>>>>>> 8490b0f7
+  THCTensor_(setStorage)(state, self, storage, storageOffset, {size0}, {stride0});
 
   return self;
 }
