--- conflicted
+++ resolved
@@ -1068,19 +1068,12 @@
                     if rank % 2 != 0:
                         wait_until_node_failure(rank)
 
-<<<<<<< HEAD
                 error_str = (
                     "Encountered exception in ProcessGroupAgent::enqueueSend"
                     if self.rpc_backend == rpc.backend_registry.BackendType.PROCESS_GROUP
-                    else "Request aborted during client shutdown")
+                    else "(Request aborted during client shutdown)|"
+                                            "(worker.: Error in reponse from worker.: server shutting down)")
                 with self.assertRaisesRegex(RuntimeError, error_str):
-=======
-                # Shutdown sequence is not very well defined and as a result
-                # we might see either of the exception messages below.
-                with self.assertRaisesRegex(RuntimeError,
-                                            "(Request aborted during client shutdown)|"
-                                            "(worker.: Error in reponse from worker.: server shutting down)"):
->>>>>>> eaf3dc93
                     # Run backwards, and validate we receive an error since all
                     # other nodes are dead.
                     dist_autograd.backward([res.sum()])
@@ -1255,20 +1248,11 @@
             if self.rank == 0:
                 # Wait for rank 2 to die.
                 wait_until_node_failure(2)
-<<<<<<< HEAD
                 error_str = (
                     "Encountered exception in ProcessGroupAgent::enqueueSend"
                     if self.rpc_backend == rpc.backend_registry.BackendType.PROCESS_GROUP
                     else "Request aborted during client shutdown")
                 with self.assertRaisesRegex(RuntimeError, error_str):
-=======
-
-                # Shutdown sequence is not very well defined and as a result
-                # we might see either of the exception messages below.
-                with self.assertRaisesRegex(RuntimeError,
-                                            "(Request aborted during client shutdown)|"
-                                            "(worker.: Error in reponse from worker.: server shutting down)"):
->>>>>>> eaf3dc93
                     # Run backwards, and validate we receive an error since rank 2 is dead.
                     dist_autograd.backward([res.sum()])
 
