#pragma once

#include <torch/csrc/autograd/function.h>
#include <torch/csrc/autograd/variable.h>
#include <torch/csrc/WindowsTorchApiMacro.h>

namespace torch { namespace autograd {

struct TORCH_API AccumulateGrad : public Node {
  explicit AccumulateGrad(Variable variable_);

  variable_list apply(variable_list&& grads) override;

  // Given a variable with its current grad as variable_grad, accumulates
  // new_grad into variable_grad if in place accumulation is possible.
  // Otherwise, uses 'update_grad' to update the grad for the variable.

  // variable: the variable whose grad we're accumulating.
  // variable_grad: the current grad for the variable.
  // new_grad: new grad we want to acummulate for the variable.
  // num_expected_refs: the number of refs we expect to hold internally
  //                    such that it is safe to avoid cloning the grad
  //                    if use_count() of the grad is less than or equal
  //                    to this value (in addition to post_hooks).
  // update_grad: Function that is used to update grad for the variable.
  //              The argument to the function is a Tensor which
  //              is used to set a new value for the grad.
  template <typename T>
  static void accumulateGradAndCallHooks(
      const Variable& variable,
      at::Tensor variable_grad,
      at::Tensor new_grad,
      size_t num_expected_refs,
      const T& update_grad) {
    for (auto& hook : impl::hooks(variable)) {
      new_grad = (*hook)({new_grad})[0];
    }

    if (!variable_grad.defined()) {
      // under following condition, we can avoid clone()
      if (!GradMode::is_enabled() && !new_grad.is_sparse() &&
          new_grad.is_contiguous() &&
          new_grad.use_count() <= num_expected_refs) {
        // first check it is in first-order grad only mode
        // then check not sparse before is_contiguous
        // then check contiguous, otherwise later in place accumulation may fail
        // and lastly, check if the use_count is less than or equal to the
        // number of references we expect before grabbing it. The number of
        // references we expect is basically internal structures that are
        // holding references to the Tensor and that is fine since these are not
        // exposed to the user.
<<<<<<< HEAD
        update_grad(new_grad_copy.detach());
      } else if (
          !GradMode::is_enabled() && new_grad_copy.is_sparse() &&
          new_grad_copy._indices().is_contiguous() &&
          new_grad_copy._values().is_contiguous() &&
          new_grad_use_count <= num_expected_refs) {
        // Can't detach sparse tensor (since metadata changes are not allowed
        // after detach), so just create a new one for the grad which is a
        // shallow copy. We need a shallow copy so that modifying the original
        // grad tensor doesn't modify the grad we accumulate.
        // We only skip clone if indices and values themselves are contiguous
        // for backward compatiblity reasons. Since without this optimization,
        // earlier we would clone the entire SparseTensor which cloned indices
        // and values.
        update_grad(at::sparse_coo_tensor(
            new_grad_copy._indices(),
            new_grad_copy._values(),
            new_grad_copy.sizes(),
            new_grad_copy.options()));
=======
        update_grad(new_grad.detach());
>>>>>>> aaa16188
      } else {
        if (new_grad.is_sparse()) {
          update_grad(new_grad.clone());
        } else {
          update_grad(new_grad.clone(at::MemoryFormat::Contiguous));
        }
      }
    } else if (!GradMode::is_enabled()) {
      // This case is not strictly necessary, but it makes the first-order only
      // case slightly more efficient.
<<<<<<< HEAD
      if (variable_grad.is_sparse() && !new_grad_copy.is_sparse()) {
        // If `variable_grad` is sparse and `new_grad_copy` is not sparse, their
=======
      if (variable_grad.is_sparse() && !new_grad.is_sparse()) {
        // If `grad_variable` is sparse and `new_grad` is not sparse, their
>>>>>>> aaa16188
        // sum is not sparse, and we must change the TensorImpl type of
        // `variable_grad` for it to store the result. However, changing the
        // TensorImpl type of a tensor requires changing the tensor itself, and
        // thus in this case we have to change the grad tensor.
        update_grad(new_grad + variable_grad);
      } else {
        // In this case we can avoid changing the grad tensor. There are three
        // scenarios when we'll hit this case:
        //
<<<<<<< HEAD
        // 1. `variable_grad` is sparse, and `new_grad_copy` is sparse.
        // 2. `variable_grad` is dense, and `new_grad_copy` is sparse.
        // 3. `variable_grad` is dense, and `new_grad_copy` is dense.
        //
        // In all of these three cases, `variable_grad += new_grad_copy` is a
        // valid operation which adds `new_grad_copy` to `variable_grad` in
        // place. `variable_grad` is thus still referring to the same tensor
=======
        // 1. `grad_variable` is sparse, and `new_grad` is sparse.
        // 2. `grad_variable` is dense, and `new_grad` is sparse.
        // 3. `grad_variable` is dense, and `new_grad` is dense.
        //
        // In all of these three cases, `grad_variable += new_grad` is a
        // valid operation which adds `new_grad` to `grad_variable` in
        // place. `grad_variable` is thus still referring to the same tensor
>>>>>>> aaa16188
        // after the operation.
        variable_grad += new_grad;
      }
    } else {
      update_grad(variable_grad + new_grad);
    }
  }

  Variable variable;
};

} // namespace autograd
} // namespace torch<|MERGE_RESOLUTION|>--- conflicted
+++ resolved
@@ -49,13 +49,14 @@
         // references we expect is basically internal structures that are
         // holding references to the Tensor and that is fine since these are not
         // exposed to the user.
-<<<<<<< HEAD
-        update_grad(new_grad_copy.detach());
+        update_grad(new_grad.detach());
       } else if (
-          !GradMode::is_enabled() && new_grad_copy.is_sparse() &&
-          new_grad_copy._indices().is_contiguous() &&
-          new_grad_copy._values().is_contiguous() &&
-          new_grad_use_count <= num_expected_refs) {
+          !GradMode::is_enabled() && new_grad.is_sparse() &&
+          new_grad._indices().is_contiguous() &&
+          new_grad._values().is_contiguous() &&
+          new_grad._indices().use_count() <= num_expected_refs &&
+          new_grad._values().use_count() <= num_expected_refs &&
+          new_grad.use_count() <= num_expected_refs) {
         // Can't detach sparse tensor (since metadata changes are not allowed
         // after detach), so just create a new one for the grad which is a
         // shallow copy. We need a shallow copy so that modifying the original
@@ -65,13 +66,10 @@
         // earlier we would clone the entire SparseTensor which cloned indices
         // and values.
         update_grad(at::sparse_coo_tensor(
-            new_grad_copy._indices(),
-            new_grad_copy._values(),
-            new_grad_copy.sizes(),
-            new_grad_copy.options()));
-=======
-        update_grad(new_grad.detach());
->>>>>>> aaa16188
+            new_grad._indices(),
+            new_grad._values(),
+            new_grad.sizes(),
+            new_grad.options()));
       } else {
         if (new_grad.is_sparse()) {
           update_grad(new_grad.clone());
@@ -82,13 +80,8 @@
     } else if (!GradMode::is_enabled()) {
       // This case is not strictly necessary, but it makes the first-order only
       // case slightly more efficient.
-<<<<<<< HEAD
-      if (variable_grad.is_sparse() && !new_grad_copy.is_sparse()) {
-        // If `variable_grad` is sparse and `new_grad_copy` is not sparse, their
-=======
       if (variable_grad.is_sparse() && !new_grad.is_sparse()) {
-        // If `grad_variable` is sparse and `new_grad` is not sparse, their
->>>>>>> aaa16188
+        // If `variable_grad` is sparse and `new_grad` is not sparse, their
         // sum is not sparse, and we must change the TensorImpl type of
         // `variable_grad` for it to store the result. However, changing the
         // TensorImpl type of a tensor requires changing the tensor itself, and
@@ -98,23 +91,13 @@
         // In this case we can avoid changing the grad tensor. There are three
         // scenarios when we'll hit this case:
         //
-<<<<<<< HEAD
-        // 1. `variable_grad` is sparse, and `new_grad_copy` is sparse.
-        // 2. `variable_grad` is dense, and `new_grad_copy` is sparse.
-        // 3. `variable_grad` is dense, and `new_grad_copy` is dense.
+        // 1. `variable_grad` is sparse, and `new_grad` is sparse.
+        // 2. `variable_grad` is dense, and `new_grad` is sparse.
+        // 3. `variable_grad` is dense, and `new_grad` is dense.
         //
-        // In all of these three cases, `variable_grad += new_grad_copy` is a
-        // valid operation which adds `new_grad_copy` to `variable_grad` in
+        // In all of these three cases, `variable_grad += new_grad` is a
+        // valid operation which adds `new_grad` to `variable_grad` in
         // place. `variable_grad` is thus still referring to the same tensor
-=======
-        // 1. `grad_variable` is sparse, and `new_grad` is sparse.
-        // 2. `grad_variable` is dense, and `new_grad` is sparse.
-        // 3. `grad_variable` is dense, and `new_grad` is dense.
-        //
-        // In all of these three cases, `grad_variable += new_grad` is a
-        // valid operation which adds `new_grad` to `grad_variable` in
-        // place. `grad_variable` is thus still referring to the same tensor
->>>>>>> aaa16188
         // after the operation.
         variable_grad += new_grad;
       }
