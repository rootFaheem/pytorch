--- conflicted
+++ resolved
@@ -145,14 +145,13 @@
   void addPendingUser(
       const ForkId& forkId,
       const c10::intrusive_ptr<RRef>& rref);
-  void delPendingUser(const ForkId& forkId);
+  void confirmPendingUser(const ForkId& forkId);
 
   void delUser(
       const worker_id_t owner,
       const RRefId& rrefId,
       const ForkId& forkId);
-
-  void delAllUsers();
+  void delAllUsers(std::chrono::milliseconds timeoutMillis);
 
   std::unordered_map<std::string, std::string> getDebugInfo();
 
@@ -197,31 +196,24 @@
       RRefId::Hash>
       forks_;
 
-<<<<<<< HEAD
-  // The follow 3 maps keep UserRRefs alive by holding a shared_ptr to the
-=======
-  // The follow two maps keep UserRRefs alive by holding a intrusive_ptr to the
->>>>>>> 7f532591
+  std::condition_variable pendingReduceCV_;
+  // The follow 3 maps keep UserRRefs alive by holding a intrusive_ptr to the
   // RRef instances. A UserRRef must be added into this map if any of the
   // following two conditions is true:
   //
   // (1) A UserRRef has not been accepted by owner yet.
   //
   //     It can be used or shared, but cannot be deleted, and hence kept alive
-<<<<<<< HEAD
   //     in this map. A message of type RREF_USER_ACCEPT will move the
   //     corresponding RRef from pendingUsers_ map to confirmedUsers_ map.
-  std::unordered_map<ForkId, std::shared_ptr<RRef>, ForkId::Hash> pendingUsers_;
+  std::unordered_map<ForkId, c10::intrusive_ptr<RRef>, ForkId::Hash>
+      pendingUsers_;
   //     UserRRefs are added into this map when it is confirmed by the owner.
   //     When destroying RRefContext this map helps to find local UserRRefs
-  //     and send delete messages if they are still alive.
-  std::unordered_map<ForkId, std::weak_ptr<RRef>, ForkId::Hash> confirmedUsers_;
-=======
-  //     in this map. A message of type RREF_USER_ACCEPT will remove the
-  //     corresponding RRef from this map.
-  std::unordered_map<ForkId, c10::intrusive_ptr<RRef>, ForkId::Hash>
-      pendingUsers_;
->>>>>>> 7f532591
+  //     and send delete messages if they are still not deleted by Python
+  //     garbage collection.
+  std::unordered_map<ForkId, c10::weak_intrusive_ptr<RRef>, ForkId::Hash>
+      confirmedUsers_;
 
   // (2) A UserRRef has forked a child UserRRef which has not been accepted by
   //     the owner yet.
