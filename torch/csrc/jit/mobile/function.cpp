#include "function.h"
#include "interpreter.h"
#include <torch/csrc/jit/runtime/instruction.h>
#include <torch/csrc/jit/runtime/vararg_functions.h>
#include <torch/csrc/jit/runtime/operator.h>
#include <ATen/core/op_registration/op_registration.h>

namespace torch{
namespace jit{

char const * toString(OpCode op);
namespace mobile {
Function::Function(c10::QualifiedName name)
    : name_(name), code_(std::make_shared<Code>()) {}

void Function::append_instruction(OpCode op, int X, int N) {
  TORCH_CHECK(isOpSupportedInMobile(op), toString(op),
              " is not supported in mobile module.");
  code_->instructions_.emplace_back(op, X, N);
}

bool Function::append_operator(const std::string& name,
                               const std::string& overload_name) {
  // Keep the original opname in code_
  code_->op_names_.emplace_back(name, overload_name);
  auto opname = code_->op_names_.back();
  // Add "_" prefix to work around the double registration both of jit/generated
  // and here. TODO: remove it when we have separate build for lite interpreter.
<<<<<<< HEAD
//  if (opname.name != "aten::Int") {
//    opname.name = "_" + opname.name;
//  }

  auto jit_op = findOperatorFor(opname);
  TORCH_CHECK(jit_op, opname.name, ".", opname.overload_name, " cannot be found.");
  auto fn = [jit_op](Stack& stack) {
    jit_op->getOperation()(stack);
=======
  if (opname.name != "aten::Int") {
    opname.name = "_" + opname.name;
  }
  auto op = c10::Dispatcher::singleton().findSchema(opname);
  if (!op.has_value()) {
    return false;
  }
  // TODO: operator.h now does not depend on Node* so we can also look up operators from
  // that registry for use in mobile as a way to share implementations.
  auto fn = [op](Stack& stack) {
    c10::Dispatcher::singleton().callBoxed(*op, &stack);
>>>>>>> d30fa483
  };

//// Some unit tests fail with this option. For example, testLiteInterpreterConv,
//// with error message:
//// "Tried to call KernelFunction::callBoxed() on a KernelFunction that can only be called with KernelFunction::callUnboxed().
//  auto op = c10::Dispatcher::singleton().findSchema(opname);
//  TORCH_CHECK(op.has_value(), opname.name, ".", opname.overload_name, " cannot be found.");
//  auto fn = [op](Stack& stack) {
//    c10::Dispatcher::singleton().callBoxed(*op, &stack);
//  };
  code_->operators_.emplace_back(fn);
  return true;
}

void Function::append_constant(const c10::IValue& constant) {
  code_->constants_.push_back(constant);
}

void Function::append_type(const at::TypePtr& type) {
  code_->types_.push_back(type);
}

void Function::set_register_size(size_t size) {
  code_->register_size_ = size;
}

bool Function::run(Stack& stack) const {
  InterpreterState interp_state(code_);
  return interp_state.run(stack);
}
} // namespace mobile
} // namespace torch
} // namespace jit<|MERGE_RESOLUTION|>--- conflicted
+++ resolved
@@ -26,8 +26,8 @@
   auto opname = code_->op_names_.back();
   // Add "_" prefix to work around the double registration both of jit/generated
   // and here. TODO: remove it when we have separate build for lite interpreter.
-<<<<<<< HEAD
-//  if (opname.name != "aten::Int") {
+
+  //  if (opname.name != "aten::Int") {
 //    opname.name = "_" + opname.name;
 //  }
 
@@ -35,19 +35,6 @@
   TORCH_CHECK(jit_op, opname.name, ".", opname.overload_name, " cannot be found.");
   auto fn = [jit_op](Stack& stack) {
     jit_op->getOperation()(stack);
-=======
-  if (opname.name != "aten::Int") {
-    opname.name = "_" + opname.name;
-  }
-  auto op = c10::Dispatcher::singleton().findSchema(opname);
-  if (!op.has_value()) {
-    return false;
-  }
-  // TODO: operator.h now does not depend on Node* so we can also look up operators from
-  // that registry for use in mobile as a way to share implementations.
-  auto fn = [op](Stack& stack) {
-    c10::Dispatcher::singleton().callBoxed(*op, &stack);
->>>>>>> d30fa483
   };
 
 //// Some unit tests fail with this option. For example, testLiteInterpreterConv,
