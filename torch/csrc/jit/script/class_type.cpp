--- conflicted
+++ resolved
@@ -118,7 +118,6 @@
   return nullptr;
 }
 
-<<<<<<< HEAD
 #else // USE_MOBILE_CLASSTYPE
 
 void ClassType::addMethod(Function* method) {
@@ -131,12 +130,7 @@
 
 #endif // USE_MOBILE_CLASSTYPE
 
-size_t ClassType::addConstant(
-      const std::string& name,
-      const IValue& value) {
-=======
 size_t ClassType::addConstant(const std::string& name, const IValue& value) {
->>>>>>> bf0951d9
   checkNotExist(name, "constant");
   size_t slot = constantNames_.size();
   constantNames_.push_back(name);
